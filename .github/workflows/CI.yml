name: CI

on:
    push:
        branches: [master, dev]
    pull_request:
    workflow_dispatch:

jobs:
  run-tests:
    name: Run tests
    runs-on: ${{ matrix.platform }}
    defaults:
      run:
        shell: bash -l {0}

    strategy:
      matrix:
<<<<<<< HEAD
        platform: [ ubuntu-latest ]
=======
        platform: ["ubuntu-latest"]
>>>>>>> 808a9cdd
        pytest-flags: ["--only-integration", ""]
        python-version:
            - "3.10"
            - "3.11"
        codecov: [false]
        include:
          - python-version: "3.11"
            pytest-flags: ""
            codecov: true
<<<<<<< HEAD
            platform: ubuntu-latest
=======
            platform: "ubuntu-latest"
    steps:
>>>>>>> 808a9cdd

    steps:
    - name: Checkout repo
      uses: actions/checkout@v3
      with:
        submodules: true

    - name: Set up Python ${{ matrix.python-version }}
      uses: actions/setup-python@v4
      with:
        cache: "pip"
        python-version: ${{ matrix.python-version }}
        cache-dependency-path: |
            requirements.txt
            tests/requirements.txt

    - name: Install dependencies
      run: |
        pip install -r requirements.txt -r tests/requirements.txt

    - name: Run tests
      run: |
        PYTHONPATH=$PWD/src \
        pytest tests \
        --cov-report=xml \
        --cov-branch \
        --cov jdrones \
        --cov-report term-missing \
        ${{ matrix.pytest-flags }}

    - name: Upload code test coverage report
      uses: codecov/codecov-action@v3.1.1
      if: ${{ (github.actor != 'dependabot[bot]') && ( matrix.codecov ) && ( !env.ACT ) }}
      with:
        token: ${{ secrets.CODECOV_TOKEN }}
        files: ./coverage.xml,./coverage.info
        fail_ci_if_error: true

  build-package:
    name: Build wheels
    runs-on: ubuntu-latest

    steps:
      - uses: actions/checkout@v3
        with:
          submodules: recursive

      - name: Build wheels
        run: pip wheel .

  run-doc-tests:
    name: Build docs and test for issues
    runs-on: ubuntu-latest

    steps:
    - uses: actions/checkout@v3
      with:
        submodules: recursive

    - name: Set up Python 3.11
      uses: actions/setup-python@v4
      with:
        cache: "pip"
        python-version: "3.11"
        cache-dependency-path: |
            requirements.txt
            docs/requirements.txt

    - name: Install dependencies
      run: pip install -r requirements.txt -r docs/requirements.txt

    - name: Build docs and analyze output
      run: |
        PYTHONPATH=$PWD/src \
        sphinx-build \
          -b html \
          -d docs/_build/html/doctrees \
          docs \
          docs/_build/html/ \
          >build.log 2>&1

        IGNORE_PATTERN=$(cat docs/sphinx_warning_ignore.txt | \
                         sed -e 's/#.*$//g'| \
                         sed -re '/^\s*$/d' | \
                         awk '{print}' ORS='\\|' | \
                         sed -e 's/\\|$//g' \
                      )

        OUTPUT=$(grep -E "[\w\s]+\.py" build.log | grep -v "$IGNORE_PATTERN")

        if [ "$OUTPUT" == "" ]; then
          echo $OUTPUT
          exit 1
        else
          echo "Everything is a-okay!"
          exit 0
        fi<|MERGE_RESOLUTION|>--- conflicted
+++ resolved
@@ -16,11 +16,7 @@
 
     strategy:
       matrix:
-<<<<<<< HEAD
-        platform: [ ubuntu-latest ]
-=======
         platform: ["ubuntu-latest"]
->>>>>>> 808a9cdd
         pytest-flags: ["--only-integration", ""]
         python-version:
             - "3.10"
@@ -30,12 +26,7 @@
           - python-version: "3.11"
             pytest-flags: ""
             codecov: true
-<<<<<<< HEAD
-            platform: ubuntu-latest
-=======
             platform: "ubuntu-latest"
-    steps:
->>>>>>> 808a9cdd
 
     steps:
     - name: Checkout repo
