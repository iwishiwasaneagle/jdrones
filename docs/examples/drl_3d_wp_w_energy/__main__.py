#  Copyright (c) 2024.  Jan-Hendrik Ewers
#  SPDX-License-Identifier: GPL-3.0-only
"""
A simple example of how to use SB3's PPO algorithm to control a drone from A to B
and then to hover there until time
runs out. This uses a square error reward function.

Run
===

..code-block:: bash
    PYTHONPATH=src python docs/examples/drl_hover_square_error.py

"""
import warnings

import click
import matplotlib
import optuna
import torch as th
from callback import GraphingCallback
from drl_3d_wp_w_energy.callback import TrialEvalCallback
from drl_3d_wp_w_energy.consts import DT
from drl_3d_wp_w_energy.consts import LOG_PATH
from drl_3d_wp_w_energy.consts import N_ENVS
from drl_3d_wp_w_energy.consts import N_EVAL
from drl_3d_wp_w_energy.consts import OPTUNA_PATH
from drl_3d_wp_w_energy.consts import TENSORBOARD_PATH
from drl_3d_wp_w_energy.consts import TOTAL_TIMESTEP
from drl_3d_wp_w_energy.env import HoverEnv
from drl_3d_wp_w_energy.policies import ActorCriticDenseNetPolicy
from gymnasium.wrappers import TimeAwareObservation
from gymnasium.wrappers import TimeLimit
from loguru import logger
from optuna.pruners import HyperbandPruner
from stable_baselines3.common.callbacks import CallbackList
from stable_baselines3.common.callbacks import EvalCallback
from stable_baselines3.common.env_util import make_vec_env
from stable_baselines3.common.evaluation import evaluate_policy
from stable_baselines3.common.monitor import Monitor
from stable_baselines3.common.utils import get_linear_fn

warnings.filterwarnings("ignore", category=UserWarning)
matplotlib.use("Agg")
logger.info(f"Starting {__file__}")


def make_env():
    env = HoverEnv(dt=DT)
    env = TimeAwareObservation(env)
    env = TimeLimit(env, int(10 / DT))
    env = Monitor(env)
    return env


def build_callback(
    total_timesteps: int, eval_callback_cls=EvalCallback, eval_callback_kwargs=None
):
    if eval_callback_kwargs is None:
        eval_callback_kwargs = {}
    n_eval = eval_callback_kwargs.pop("n_eval", N_EVAL)
    n_envs = eval_callback_kwargs.pop("n_envs", N_ENVS)
    usual_kwargs = dict(
        eval_freq=total_timesteps // (n_eval * n_envs),
        n_eval_episodes=100,
        deterministic=True,
        verbose=1,
        callback_on_new_best=GraphingCallback(),
    )

    kwargs = eval_callback_kwargs | usual_kwargs

    eval_env = make_vec_env(make_env, n_envs=10)
    eval_callback = eval_callback_cls(eval_env, **kwargs)
    return eval_callback


def build_trial_callback(total_timesteps: int, trial: optuna.Trial):
    eval_callback = build_callback(
        total_timesteps,
        eval_callback_cls=TrialEvalCallback,
        eval_callback_kwargs=dict(verbose=0, trial=trial),
    )
    return eval_callback


def build_model(
    *,
    env,
    net_arch_name,
    lr,
    batch_size,
    use_sde,
    n_steps,
    net_arch_mlp_width=None,
    net_arch_mlp_depth=None,
    net_arch_dense_layers=None,
    net_arch_lstm_layers=None,
    net_arch_lstm_hidden_size=None,
):
    match net_arch_name:
        case "mlp":
            from sbx import PPO as PPO_SBX

            model = PPO_SBX(
                "MlpPolicy",
                learning_rate=lr,
                batch_size=batch_size,
                use_sde=use_sde,
                n_steps=n_steps,
                policy_kwargs=dict(
                    net_arch=[
                        net_arch_mlp_width,
                    ]
                    * net_arch_mlp_depth
                ),
                env=env,
                verbose=0,
                tensorboard_log=TENSORBOARD_PATH,
            )
        case "dense":
            from stable_baselines3 import PPO as PPO_SB3

            model = PPO_SB3(
                ActorCriticDenseNetPolicy,
                learning_rate=lr,
                batch_size=batch_size,
                use_sde=use_sde,
                n_steps=n_steps,
                policy_kwargs=dict(net_arch=net_arch_dense_layers),
                env=env,
                verbose=0,
                tensorboard_log=TENSORBOARD_PATH,
            )
        case "recurrent":
            from sb3_contrib import RecurrentPPO

            model = RecurrentPPO(
                "MlpLstmPolicy",
                policy_kwargs=dict(
                    lstm_hidden_size=net_arch_lstm_layers,
                    n_lstm_layers=net_arch_lstm_hidden_size,
                ),
                learning_rate=lr,
                batch_size=batch_size,
                use_sde=use_sde,
                n_steps=n_steps,
                env=env,
                verbose=0,
                tensorboard_log=TENSORBOARD_PATH,
            )
        case _:
            raise Exception()
    return model


def objective(trial: optuna.Trial):
    kwargs = dict(
        net_arch_name=trial.suggest_categorical(
            "net_arch", ["dense", "mlp", "recurrent"]
        ),
        env=make_vec_env(make_env, n_envs=N_ENVS),
        lr=trial.suggest_float("learning_rate", 1e-6, 1e-3),
        batch_size=trial.suggest_int("batch_size", 2, 512),
        n_steps=trial.suggest_int("n_steps", 512, 4192),
        use_sde=bool(trial.suggest_int("use_sde", 0, 1)),
    )
    match kwargs.get("net_arch_name"):
        case "mlp":
            kwargs = kwargs | dict(
                net_arch_depth=trial.suggest_int("net_arch_mlp_depth", 2, 4),
                net_arch_width=trial.suggest_int("net_arch_mlp_width", 8, 2048),
            )
        case "dense":
            kwargs = kwargs | dict(
                net_arch_layers=trial.suggest_int("net_arch_dense_net_layers", 1, 4)
            )
        case "recurrent":
            kwargs = kwargs | dict(
                net_arch_lstm_layers=trial.suggest_int(
                    "net_arch_lstm_net_layers", 1, 3
                ),
                net_arch_lstm_hidden_size=trial.suggest_int(
                    "net_arch_lstm_width", 64, 512
                ),
            )
        case _:
            raise Exception()
    eval_callback = build_trial_callback(trial)
    model = build_model(**kwargs)
    model.learn(
        total_timesteps=TOTAL_TIMESTEP, progress_bar=True, callback=eval_callback
    )
    if eval_callback.is_pruned:
        raise optuna.exceptions.TrialPruned()
    mean_reward, _ = evaluate_policy(model, eval_callback.eval_env, n_eval_episodes=500)

    return mean_reward


@click.group()
def main():
    logger.info(f"Is cuda available? {th.cuda.is_available()}")


@main.command("learn", context_settings={"show_default": True})
@click.option("--batch_size", type=int, default=128)
@click.option("--n_steps", type=int, default=4096)
@click.option("--lr", nargs=3, default=(0.0003, 0.0003, 1))
@click.argument("net_arch_name", type=click.Choice(["mlp", "dense", "recurrent"]))
@click.option("-N", "--num_timesteps", type=int, default=TOTAL_TIMESTEP)
@click.option("--use_sde", is_flag=True, default=False)
@click.option("--net_arch_mlp_width", type=int, default=1024)
@click.option("--net_arch_mlp_depth", type=int, default=4)
@click.option("--net_arch_dense_layers", type=int, default=4)
@click.option("--net_arch_lstm_layers", type=int, default=1)
@click.option("--net_arch_lstm_hidden_size", type=int, default=256)
@click.option("--n_eval", type=int, default=N_EVAL)
@click.option("--n_envs", type=int, default=N_ENVS)
@click.option("--wandb_project", default=None, type=str)
def learn(wandb_project, **kwargs):
    N = kwargs.pop("num_timesteps")
    n_eval = kwargs.pop("n_eval")
    n_envs = kwargs.pop("n_envs")
    kwargs["lr"] = get_linear_fn(*kwargs.get("lr"))
    env = make_env()
    model = build_model(env=env, **kwargs)
    callback = build_callback(
<<<<<<< HEAD
        kwargs.get("num_timesteps"),
=======
        N,
>>>>>>> 6a8b4556
        eval_callback_kwargs=dict(n_eval=n_eval, n_envs=n_envs),
    )

    if wandb_project is not None:
        import wandb
        from wandb.integration.sb3 import WandbCallback

        wandb.init(
            project=wandb_project,
            dir=LOG_PATH,
            sync_tensorboard=True,
            monitor_gym=True,
            save_code=True,
        )
        callback = CallbackList([callback, WandbCallback()])

    model.learn(total_timesteps=N, progress_bar=True, callback=callback)
    model.save(LOG_PATH)


@main.command("sweep")
@click.option("--study_name", type=str, default="drl_3d_wp_w_energy")
def sweep(study_name):
    storage_path = (OPTUNA_PATH / study_name).with_suffix(".db")
    study = optuna.create_study(
        study_name=study_name,
        direction="maximize",
        storage=f"sqlite:///{storage_path}",
        load_if_exists=True,
        pruner=HyperbandPruner(min_resource=1, max_resource=N_EVAL, reduction_factor=2),
    )  # Create a new study.
    study.optimize(objective, n_trials=300)


main()<|MERGE_RESOLUTION|>--- conflicted
+++ resolved
@@ -226,11 +226,7 @@
     env = make_env()
     model = build_model(env=env, **kwargs)
     callback = build_callback(
-<<<<<<< HEAD
-        kwargs.get("num_timesteps"),
-=======
         N,
->>>>>>> 6a8b4556
         eval_callback_kwargs=dict(n_eval=n_eval, n_envs=n_envs),
     )
 
