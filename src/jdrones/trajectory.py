--- conflicted
+++ resolved
@@ -7,7 +7,6 @@
 from jdrones.types import VEC3
 
 
-<<<<<<< HEAD
 class QuinticPolynomialTrajectory:
     """
     A helper class to solve the quintic polynomial given a start and end criterion.
@@ -66,10 +65,6 @@
 
     coeffs: Dict[str, tuple[float, float, float, float, float, float]]
     """Storage for the polynomial coefficients"""
-=======
-class Trajectory:
-    coeffs: Dict[str, nptyping.NDArray[nptyping.Shape["1,6"], nptyping.Double]]
->>>>>>> 0140c6c4
 
     def __init__(
         self,
