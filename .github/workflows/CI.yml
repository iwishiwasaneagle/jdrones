# Copyright 2023 Jan-Hendrik Ewers
# SPDX-License-Identifier: GPL-3.0-only

name: CI

on:
    push:
        branches: [master, dev]
    pull_request:
    workflow_dispatch:

jobs:

  run-tests:
    name: Run tests
    runs-on: ${{ matrix.platform }}
    defaults:
      run:
        shell: bash -l {0}

    strategy:
      max-parallel: 1
      matrix:
        include:
          - python-version: "3.11"
            pytest-flags: ""
            codecov: true
            platform: "ubuntu-latest"
          - python-version: "3.10"
            pytest-flags: ""
            codecov: false
            platform: "ubuntu-latest"
          - python-version: "3.11"
            pytest-flags: "--only-integration"
            codecov: false
            platform: "ubuntu-latest"
          - python-version: "3.10"
            pytest-flags: "--only-integration"
            codecov: false
            platform: "ubuntu-latest"
          - python-version: "3.11"
            pytest-flags: "--only-slow-integration"
            codecov: false
            platform: "ubuntu-latest"
    steps:
    - name: Checkout repo
      uses: actions/checkout@v3
      with:
        fetch-depth: 0

    - name: Set up Python ${{ matrix.python-version }}
      uses: actions/setup-python@v5
      with:
        cache: "pip"
        python-version: ${{ matrix.python-version }}
        cache-dependency-path: |
          **/requirements*.txt

    - uses: syphar/restore-virtualenv@v1
      id: cache-virtualenv

    - name: Install dependencies
      if: steps.cache-virtualenv.outputs.cache-hit != 'true'
      run: |
        pip install -r requirements.txt -r tests/requirements.txt

    - name: Run tests
      run: |
        PYTHONPATH=src:tests \
        pytest tests \
        --cov-report=xml \
        --cov-branch \
        --cov jdrones \
        --cov-report term-missing \
        ${{ matrix.pytest-flags }}

    - name: Upload code test coverage report
      uses: codecov/codecov-action@v3.1.1
      if: ${{ ! contains(github.actor, '[bot]') && ( matrix.codecov ) && ( !env.ACT ) }}
      with:
        token: ${{ secrets.CODECOV_TOKEN }}
        files: ./coverage.xml,./coverage.info
        fail_ci_if_error: true

  build-python:
    name: Build python
    needs: run-tests
    runs-on: ubuntu-20.04
    steps:
      - name: Checkout
        uses: actions/checkout@v3

      - uses: actions/setup-python@v5
        with:
          python-version: '3.10'

      - name: Build wheels
        run: pip wheel . --no-deps

  run-doc-tests:
    name: Run doctests
    runs-on: ubuntu-latest

    steps:
    - uses: actions/checkout@v3
      with:
        fetch-depth: 0

    - name: Set up Python 3.11
      uses: actions/setup-python@v5
      with:
        cache: "pip"
        python-version: "3.11"
        cache-dependency-path: |
            docs/requirements.txt

    - name: Install dependencies
      run: |
        pip install . -r requirements.txt -r tests/requirements.txt

    - name: Run doctests
      run : |
        python -m doctest $(\
          find src/jdrones -iname "*.py" -not -iname "__main__.py" -not -iname "__init__.py"| \
          tr '\n' ' ' \
        )

  docstr-cov:
    runs-on: ubuntu-latest
    if: ${{ ! contains(github.actor, '[bot]') }}
    steps:
      - uses: actions/checkout@v3
        with:
          fetch-depth: 0

<<<<<<< HEAD
      - name: Set up Python 3.11
        uses: actions/setup-python@v4
=======
      - name: Set up Python 3.x
        uses: actions/setup-python@v5
>>>>>>> 5b55a1f3
        with:
          python-version: "3.11"
          cache: "pip"
          cache-dependency-path: |
            .github/workflows/requirements.docstr-cov.txt

      - name: Install docstr-coverage
        run: pip install -r .github/workflows/requirements.docstr-cov.txt

      - name: Get SHAs
        run: |
          git config advice.detachedHead false
          if [[ ${{ github.event_name }} == 'push' ]]; then
            echo "BASE=$(git rev-parse --short HEAD^)" >> $GITHUB_ENV
            echo "HEAD=$(git rev-parse --short HEAD)" >> $GITHUB_ENV
          elif [[ ${{ github.event_name }} == 'pull_request' ]]; then
            echo "BASE=$(git rev-parse --short ${{ github.event.pull_request.base.sha }})" >> $GITHUB_ENV
            echo "HEAD=$(git rev-parse --short ${{ github.event.pull_request.head.sha }})" >> $GITHUB_ENV

          else
            echo "Unexpected event trigger"
            exit 1
          fi

      - name: Get $HEAD coverage
        run: |
          P=$(docstr-coverage -F0 -p)
          if [ -z "$P" ]
          then
            P=0
          fi
          echo "HEAD_COV=$P" >> $GITHUB_ENV

      - name: Get $BASE coverage
        run: |
          git checkout $BASE
          P=$(docstr-coverage -F0 -p)
          if [ -z "$P" ]
          then
            P=0
          fi
          echo "BASE_COV=$P" >> $GITHUB_ENV

      - name: Test $HEAD coverage
        run: |
          printf "%s coverage was: %.2f%%\n" $BASE $BASE_COV
          printf "%s coverage was: %.2f%%\n" $HEAD $HEAD_COV
          printf "Difference: %.2f%%\n" $(python -c "print($HEAD_COV - $BASE_COV)")
          git checkout $HEAD
          docstr-coverage --fail-under=$BASE_COV<|MERGE_RESOLUTION|>--- conflicted
+++ resolved
@@ -132,14 +132,9 @@
       - uses: actions/checkout@v3
         with:
           fetch-depth: 0
-
-<<<<<<< HEAD
+          
       - name: Set up Python 3.11
-        uses: actions/setup-python@v4
-=======
-      - name: Set up Python 3.x
         uses: actions/setup-python@v5
->>>>>>> 5b55a1f3
         with:
           python-version: "3.11"
           cache: "pip"
